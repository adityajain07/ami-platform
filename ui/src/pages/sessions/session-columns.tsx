--- conflicted
+++ resolved
@@ -122,11 +122,7 @@
       <Link
         to={getRoute({
           collection: 'species',
-<<<<<<< HEAD
-          filters: { event: item.id },
-=======
           filters: { occurrences__event: item.id },
->>>>>>> 27b9663a
         })}
       >
         <BasicTableCell value={item.numSpecies} theme={CellTheme.Primary} />
