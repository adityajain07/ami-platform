import datetime
import typing
import urllib.parse

from django.db.models import Count
from rest_framework import serializers
from rest_framework.reverse import reverse

from ..models import (
    Algorithm,
    Classification,
    Deployment,
    Detection,
    Event,
    Job,
    Occurrence,
    Page,
    Project,
    SourceImage,
    Taxon,
)
from .permissions import add_object_level_permissions


def reverse_with_params(viewname: str, args=None, kwargs=None, request=None, params: dict = {}, **extra) -> str:
    query_string = urllib.parse.urlencode(params)
    base_url = reverse(viewname, request=request, args=args, kwargs=kwargs, **extra)
    url = urllib.parse.urlunsplit(("", "", base_url, query_string, ""))
    return url


def add_format_to_url(url: str, format: typing.Literal["json", "html", "csv"]) -> str:
    """
    Add a format suffix to a URL.

    This is a workaround for the DRF `format_suffix_patterns` decorator not working
    with the `reverse` function.
    """
    url_parts = urllib.parse.urlsplit(url)
    url_parts = url_parts._replace(path=f"{url_parts.path.rstrip('/')}.{format}")
    return urllib.parse.urlunsplit(url_parts)


class DefaultSerializer(serializers.HyperlinkedModelSerializer):
    url_field_name = "details"

    def to_representation(self, instance):
        data = super().to_representation(instance)

        request = self.context.get("request")
        user = request.user if request else None
        return add_object_level_permissions(user, data)


class SourceImageNestedSerializer(DefaultSerializer):
    class Meta:
        model = SourceImage
        fields = [
            "id",
            "details",
            "url",
            "width",
            "height",
            "timestamp",
            # "detections_count",
            # "detections",
        ]


class DeploymentListSerializer(DefaultSerializer):
    events = serializers.SerializerMethodField()
    occurrences = serializers.SerializerMethodField()

    class Meta:
        model = Deployment
        queryset = Deployment.objects.annotate(
            events_count=Count("events"),
            occurrences_count=Count("occurrences"),
        )
        fields = [
            "id",
            "name",
            "details",
            "image",
            "events",
            "occurrences",
            "events_count",
            "captures_count",
            "occurrences_count",
            "taxa_count",
            "project",
            "created_at",
            "updated_at",
            "latitude",
            "longitude",
            "first_date",
            "last_date",
        ]

    def get_events(self, obj):
        """
        Return URL to the events endpoint filtered by this deployment.
        """

        return reverse_with_params(
            "event-list",
            request=self.context.get("request"),
            params={"deployment": obj.pk},
        )

    def get_occurrences(self, obj):
        """
        Return URL to the occurrences endpoint filtered by this deployment.
        """

        return reverse_with_params(
            "occurrence-list",
            request=self.context.get("request"),
            params={"deployment": obj.pk},
        )


class DeploymentEventNestedSerializer(DefaultSerializer):
    class Meta:
        model = Event
        fields = [
            "id",
            "name",
            "details",
            "occurrences_count",
            "taxa_count",
        ]


class DeploymentNestedSerializer(DefaultSerializer):
    class Meta:
        model = Deployment
        fields = [
            "id",
            "name",
            "details",
        ]


class DeploymentNestedSerializerWithLocationAndCounts(DefaultSerializer):
    class Meta:
        model = Deployment
        fields = [
            "id",
            "name",
            "image",
            "details",
            "latitude",
            "longitude",
            "events_count",
            # "captures_count",
            # "detections_count",
            # "occurrences_count",
            # "taxa_count",
        ]


class ProjectListSerializer(DefaultSerializer):
    deployments_count = serializers.IntegerField(read_only=True)

    class Meta:
        model = Project
        fields = [
            "id",
            "name",
            "description",
            "details",
            "deployments_count",
            "created_at",
            "updated_at",
            "image",
        ]


class ProjectSerializer(DefaultSerializer):
    deployments = DeploymentNestedSerializerWithLocationAndCounts(many=True, read_only=True)

    class Meta:
        model = Project
        fields = ProjectListSerializer.Meta.fields + [
            "deployments",
            "summary_data",  # @TODO move to a 2nd request, it's too slow
        ]


class ProjectNestedSerializer(DefaultSerializer):
    class Meta:
        model = Project
        fields = [
            "id",
            "name",
            "details",
        ]


class SourceImageQuickListSerializer(DefaultSerializer):
    class Meta:
        model = SourceImage
        queryset = SourceImage.objects.annotate(detections_count=Count("detections"))
        fields = [
            "id",
            "details",
            "url",
            "timestamp",
            "detections_count",
        ]


class EventListSerializer(DefaultSerializer):
    deployment = DeploymentNestedSerializer(
        read_only=True,
    )
    example_captures = SourceImageNestedSerializer(many=True, read_only=True)
    # captures = serializers.StringRelatedField(many=True, read_only=True)
    captures = serializers.SerializerMethodField()

    class Meta:
        model = Event
        fields = [
            "id",
            "name",
            "details",
            "deployment",
            "start",
            "end",
            "day",
            "date_label",
            "duration",
            "duration_label",
            "captures_count",
            "detections_count",
            "occurrences_count",
            "taxa_count",
            "captures",
            "example_captures",
        ]

    def get_captures(self, obj):
        """
        Return URL to the captures endpoint filtered by this event.
        """

        return reverse_with_params(
            "sourceimage-list",
            request=self.context.get("request"),
            params={"event": obj.pk},
        )


class EventNestedSerializer(DefaultSerializer):
    class Meta:
        model = Event
        fields = [
            "id",
            "name",
            "details",
            "date_label",
        ]


class DeploymentCaptureNestedSerializer(DefaultSerializer):
    event = EventNestedSerializer(read_only=True)

    class Meta:
        model = SourceImage
        fields = [
            "id",
            "details",
            "url",
            "width",
            "height",
            "timestamp",
            "event",
        ]


class DeploymentSerializer(DefaultSerializer):
    events = DeploymentEventNestedSerializer(many=True, read_only=True)
    occurrences = serializers.SerializerMethodField()
    example_captures = DeploymentCaptureNestedSerializer(many=True, read_only=True)
    data_source = serializers.SerializerMethodField(read_only=True)

    class Meta:
        model = Deployment
        fields = DeploymentListSerializer.Meta.fields + [
            "description",
            "data_source",
            "example_captures",
            # "capture_images",
        ]

    def get_data_source(self, obj):
        return obj.data_source_uri()

    def get_occurrences(self, obj):
        """
        Return URL to the occurrences endpoint filtered by this deployment.
        """

        return reverse_with_params(
            "occurrence-list",
            request=self.context.get("request"),
            params={"deployment": obj.pk},
        )


class TaxonListSerializer(DefaultSerializer):
    # latest_detection = DetectionNestedSerializer(read_only=True)
    occurrences = serializers.SerializerMethodField()

    class Meta:
        model = Taxon
        fields = [
            "id",
            "name",
            "rank",
            "parent",
            "details",
            "occurrences_count",
            "detections_count",
            "occurrences",
            "occurrence_images",
            "last_detected",
        ]

    def get_occurrences(self, obj):
        """
        Return URL to the occurrences endpoint filtered by this taxon.
        """

        return reverse_with_params(
            "occurrence-list",
            request=self.context.get("request"),
            params={"determination": obj.pk},
        )


class CaptureTaxonSerializer(DefaultSerializer):
    class Meta:
        model = Taxon
        fields = [
            "id",
            "name",
            "rank",
            "details",
        ]


class OccurrenceNestedSerializer(DefaultSerializer):
    determination = CaptureTaxonSerializer(read_only=True)

    class Meta:
        model = Occurrence
        # queryset = Occurrence.objects.annotate(
        #     determination_score=Max("detections__classsifications__score")
        # )
        fields = [
            "id",
            "details",
            "determination",
            # "determination_score",
        ]


class AlgorithmSerializer(DefaultSerializer):
    class Meta:
        model = Algorithm
        fields = ["id", "name", "version", "details", "created_at"]


class TaxonDetectionsSerializer(DefaultSerializer):
    class Meta:
        model = Detection
        # queryset = Detection.objects.prefetch_related("classifications")
        fields = [
            "id",
            "url",
            "timestamp",
            "details",
            "width",
            "height",
        ]


class TaxonSourceImageNestedSerializer(DefaultSerializer):
    page = serializers.SerializerMethodField()
    page_offset = serializers.SerializerMethodField()

    class Meta:
        model = SourceImage
        fields = [
            "id",
            "details",
            "timestamp",
            "event",
            "page_offset",
            "page",
        ]

    def get_page(self, obj):
        return reverse_with_params(
            "sourceimage-list",
            request=self.context.get("request"),
            params={"offset": self.get_page_offset(obj)},
        )

    def get_page_offset(self, obj) -> int:
        # @TODO this may not be correct. Test or remove if unnecessary.
        # the Occurrence to Session navigation in the UI will be using
        # another method.
        return obj.event.captures.filter(timestamp__lt=obj.timestamp).count()


class TaxonOccurrenceNestedSerializer(DefaultSerializer):
    # determination_algorithm = AlgorithmSerializer(read_only=True)
    deployment = DeploymentNestedSerializer(read_only=True)
    event = EventNestedSerializer(read_only=True)
    best_detection = TaxonDetectionsSerializer(read_only=True)
    determination = CaptureTaxonSerializer(read_only=True)
    first_appearance = TaxonSourceImageNestedSerializer(read_only=True)
    last_appearance = TaxonSourceImageNestedSerializer(read_only=True)

    class Meta:
        model = Occurrence
        fields = [
            "id",
            "details",
            "deployment",
            "event",
            "determination_score",
            "determination",
            "best_detection",
            "detections_count",
            "duration",
            "duration_label",
            "first_appearance",
            "last_appearance",
        ]


class TaxonSerializer(DefaultSerializer):
    # latest_detection = DetectionNestedSerializer(read_only=True)
    occurrences = TaxonOccurrenceNestedSerializer(many=True, read_only=True)

    class Meta:
        model = Taxon
        fields = [
            "id",
            "name",
            "rank",
            "parent",
            "details",
            "occurrences_count",
            "detections_count",
            "events_count",
            "occurrences",
        ]


class CaptureOccurrenceSerializer(DefaultSerializer):
    determination = CaptureTaxonSerializer(read_only=True)
    determination_algorithm = AlgorithmSerializer(read_only=True)

    class Meta:
        model = Occurrence
        fields = [
            "id",
            "details",
            "determination",
            "determination_score",
            "determination_algorithm",
        ]


class ClassificationSerializer(DefaultSerializer):
    determination = CaptureTaxonSerializer(read_only=True)
    algorithm = AlgorithmSerializer(read_only=True)

    class Meta:
        model = Classification
        fields = [
            "id",
            "determination",
            "score",
            "algorithm",
            "type",
        ]


class CaptureDetectionsSerializer(DefaultSerializer):
    occurrence = CaptureOccurrenceSerializer(read_only=True)
    classifications = serializers.SerializerMethodField()

    class Meta:
        model = Detection
        # queryset = Detection.objects.prefetch_related("classifications")
        fields = [
            "id",
            "url",
            "width",
            "height",
            "bbox",
            "occurrence",
            "classifications",
        ]

    def get_classifications(self, obj):
        """
        Return URL to the classifications endpoint filtered by this detection.
        """

        return reverse_with_params(
            "classification-list",
            request=self.context.get("request"),
            params={"detection": obj.pk},
        )


class DetectionCaptureNestedSerializer(DefaultSerializer):
    class Meta:
        model = SourceImage
        fields = [
            "id",
            "details",
            "url",
            "width",
            "height",
        ]


class DetectionNestedSerializer(DefaultSerializer):
    classifications = ClassificationSerializer(many=True, read_only=True)
    capture = DetectionCaptureNestedSerializer(read_only=True, source="source_image")

    class Meta:
        model = Detection
        # queryset = Detection.objects.prefetch_related("classifications")
        fields = [
            "id",
            "timestamp",
            "url",
            "capture",
            "width",
            "height",
            "bbox",
            "occurrence",
            "classifications",
        ]


class DetectionListSerializer(DefaultSerializer):
    class Meta:
        model = Detection
        fields = [
            "id",
            "details",
            "bbox",
            "width",
            "height",
            # "top_n_classifications",
            "occurrence",
            "timestamp",
            "source_image",
            "detection_algorithm",
            "url",
        ]


class DetectionSerializer(DefaultSerializer):
    detection_algorithm = AlgorithmSerializer(read_only=True)
    detection_algorithm_id = serializers.PrimaryKeyRelatedField(
        queryset=Algorithm.objects.all(), source="detection_algorithm", write_only=True
    )

    class Meta:
        model = Detection
        fields = DetectionListSerializer.Meta.fields + [
            "source_image",
            "detection_algorithm",
            "detection_algorithm_id",
        ]


class SourceImageListSerializer(DefaultSerializer):
    detections_count = serializers.IntegerField(read_only=True)
    detections = CaptureDetectionsSerializer(many=True, read_only=True)
    # file = serializers.ImageField(allow_empty_file=False, use_url=True)

    class Meta:
        model = SourceImage
        fields = [
            "id",
            "details",
            "deployment",
            "event",
            "url",
            # "thumbnail",
            "timestamp",
            "width",
            "height",
            "size",
            "detections_count",
            "detections",
        ]


class SourceImageSerializer(DefaultSerializer):
    detections_count = serializers.IntegerField(read_only=True)
    detections = CaptureDetectionsSerializer(many=True, read_only=True)
    # file = serializers.ImageField(allow_empty_file=False, use_url=True)

    class Meta:
        model = SourceImage
        fields = SourceImageListSerializer.Meta.fields + []


class OccurrenceListSerializer(DefaultSerializer):
    determination = CaptureTaxonSerializer(read_only=True)
    deployment = DeploymentNestedSerializer(read_only=True)
    event = EventNestedSerializer(read_only=True)
    first_appearance = TaxonSourceImageNestedSerializer(read_only=True)

    class Meta:
        model = Occurrence
        # queryset = Occurrence.objects.annotate(
        #     determination_score=Max("detections__classsifications__score")
        # )
        fields = [
            "id",
            "details",
            "event",
            "deployment",
            "first_appearance",
            "duration",
            "duration_label",
            "determination",
            "detections_count",
            "detection_images",
            "determination_score",
        ]


class OccurrenceSerializer(DefaultSerializer):
    determination = CaptureTaxonSerializer(read_only=True)
    determination_id = serializers.PrimaryKeyRelatedField(
        write_only=True, queryset=Taxon.objects.all(), source="determination"
    )
    detections = DetectionNestedSerializer(many=True, read_only=True)
    deployment = DeploymentNestedSerializer(read_only=True)
    event = EventNestedSerializer(read_only=True)
    first_appearance = TaxonSourceImageNestedSerializer(read_only=True)

    class Meta:
        model = Occurrence
        fields = OccurrenceListSerializer.Meta.fields + [
            "determination_id",
            "detections",
        ]


class EventCaptureNestedSerializer(DefaultSerializer):
    """
    Load the first capture for an event. Or @TODO a single capture from the URL params.
    """

    detections = CaptureDetectionsSerializer(many=True, read_only=True)

    class Meta:
        model = SourceImage
        fields = [
            "id",
            "details",
            "url",
            "width",
            "height",
            "timestamp",
            "detections_count",
            "detections",
            # "page_url",
        ]


class EventSerializer(DefaultSerializer):
    deployment = DeploymentNestedSerializer(
        read_only=True,
    )
    deployment_id = serializers.PrimaryKeyRelatedField(
        write_only=True,
        queryset=Deployment.objects.all(),
        source="deployment",
    )
    captures = serializers.SerializerMethodField()
    first_capture = EventCaptureNestedSerializer(read_only=True)
    start = serializers.DateTimeField(read_only=True)
    end = serializers.DateTimeField(read_only=True)
    capture_page_offset = serializers.SerializerMethodField()

    class Meta:
        model = Event
        fields = [
            "id",
            "name",
            "details",
            "deployment",
            "deployment_id",
            "start",
            "end",
            "day",
            "date_label",
            "duration",
            "duration_label",
            "captures_count",
            "detections_count",
            "occurrences_count",
            "stats",
            "taxa_count",
            "captures",
            "first_capture",
            "summary_data",
            "capture_page_offset",
        ]

    def get_captures(self, obj):
        """
        Return URL to the captures endpoint filtered by this event.
        """

        params = {"event": obj.pk, "ordering": "timestamp"}

        initial_offset = self.get_capture_page_offset(obj)
        if initial_offset:
            params["offset"] = initial_offset

        return reverse_with_params(
            "sourceimage-list",
            request=self.context.get("request"),
            params=params,
        )

    def get_capture_page_offset(self, obj) -> int | None:
        """
        Look up the source image (capture) that contains a specfic detection or occurrence.

        Return the page offset for the capture to be used when requesting the capture list endpoint.
        """
        request = self.context["request"]
        event = obj
        capture_with_subject = None

        occurrence_id = request.query_params.get("occurrence")
        detection_id = request.query_params.get("detection")
        capture_id = request.query_params.get("capture")
        timestamp = request.query_params.get("timestamp")

        if capture_id:
            capture_with_subject = SourceImage.objects.get(pk=capture_id)
        elif timestamp:
            timestamp = datetime.datetime.fromisoformat(timestamp)
            capture_with_subject = event.captures.filter(timestamp=timestamp).first()
        elif detection_id:
            capture_with_subject = Detection.objects.get(pk=detection_id).source_image
        elif occurrence_id:
            capture_with_subject = Occurrence.objects.get(pk=occurrence_id).first_appearance()

        if capture_with_subject and capture_with_subject.event:
            # Assert that the capture is part of the event
            # @TODO add logging and return 404 if not found
            assert capture_with_subject.event.pk == event.pk, (
                f"Capture {capture_with_subject.pk} is not part of Event {event.pk} "
                f"(It belongs to Event {capture_with_subject.event.pk})"
            )
            # This is only reliable if the captures are ordered by timestamp. Which is the default sort order.
            offset = SourceImage.objects.filter(event=event, timestamp__lt=capture_with_subject.timestamp).count()
        else:
            offset = request.query_params.get("offset", None)

        return offset


class JobListSerializer(DefaultSerializer):
    project = ProjectNestedSerializer(read_only=True)
    deployment = DeploymentNestedSerializer(read_only=True)

    class Meta:
        model = Job
        fields = [
            "id",
            "details",
            "name",
            "project",
            "deployment",
            "status",
            "progress",
            "started_at",
            "finished_at",
            # "duration",
            # "duration_label",
            # "progress",
            # "progress_label",
            # "progress_percent",
            # "progress_percent_label",
        ]


class JobSerializer(DefaultSerializer):
    project = ProjectNestedSerializer(read_only=True)
    project_id = serializers.PrimaryKeyRelatedField(write_only=True, queryset=Project.objects.all(), source="project")
    config = serializers.JSONField(initial=Job.default_config(), allow_null=False, required=False)
    progress = serializers.JSONField(initial=Job.default_progress(), allow_null=False, required=False)

    class Meta:
        model = Job
        fields = JobListSerializer.Meta.fields + [
            "config",
            "result",
            "project",
            "project_id",
        ]


class StorageStatusSerializer(serializers.Serializer):
    data_source = serializers.CharField(max_length=200)


class PageSerializer(DefaultSerializer):
    details = serializers.HyperlinkedIdentityField(view_name="page-detail", lookup_field="slug")

    class Meta:
        model = Page
        fields = [
            "id",
            "details",
            "name",
            "slug",
            "content",
            "html",
            "nav_level",
            "nav_order",
            "link_class",
            "published",
            "updated_at",
        ]


class PageListSerializer(PageSerializer):
    class Meta:
        model = Page
        queryset = Page.objects.filter(published=True)  # This has no effect
        fields = [
            "id",
            "details",
            "name",
            "slug",
            "nav_level",
            "nav_order",
            "link_class",
            "published",
            "updated_at",
<<<<<<< HEAD
        ]
=======
        ]


class LabelStudioBatchSerializer(serializers.ModelSerializer):
    url = serializers.SerializerMethodField()

    class Meta:
        model = SourceImage
        fields = ["url"]

    def get_url(self, obj):
        # return f"https://example.com/label-studio/captures/{obj.pk}/"
        url = reverse_with_params(
            "api:labelstudio-captures-detail",
            request=self.context.get("request"),
            args=[obj.pk],
        )
        url = add_format_to_url(url, "json")
        return url


class LabelStudioSourceImageSerializer(serializers.ModelSerializer):
    """
    Serialize source images for manual annotation of detected objects in Label Studio.

    Manually specifies the json output to match the Label Studio task format.
    https://labelstud.io/guide/tasks.html#Example-JSON-format
    """

    data = serializers.SerializerMethodField()  # type: ignore
    annotations = serializers.SerializerMethodField()
    predictions = serializers.SerializerMethodField()

    class Meta:
        model = SourceImage
        fields = ["data", "annotations", "predictions"]

    def get_data(self, obj):
        deployment_name = obj.deployment.name if obj.deployment else ""
        project_name = obj.deployment.project.name if obj.deployment and obj.deployment.project else ""
        # public_url = obj.deployment.data_source.public_url(obj.path)
        return {
            "image": obj.public_url(),
            "ami_id": obj.pk,
            "timestamp": obj.timestamp,
            "event": obj.event.date_label() if obj.event else None,
            "event_id": obj.event.pk if obj.event else None,
            "deployment": (obj.deployment.name if obj.deployment else None),
            "deployment_id": (obj.deployment.pk if obj.deployment else None),
            "project": (obj.deployment.project.name if obj.deployment and obj.deployment.project else None),
            "project_id": (obj.deployment.project.pk if obj.deployment and obj.deployment.project else None),
            "location": f"{project_name} / {deployment_name}",
        }

    def get_annotations(self, obj):
        # @TODO implement if necessary, make optional by URL param
        return []

    def get_predictions(self, obj):
        # @TODO implement if necessary, make optional by URL param
        return []


class LabelStudioDetectionSerializer(serializers.ModelSerializer):
    """
    Serialize detections for manual annotation of objects of interest in Label Studio.

    Manually specifies the json output to match the Label Studio task format.
    https://labelstud.io/guide/tasks.html
    """

    data = serializers.SerializerMethodField()  # type: ignore
    annotations = serializers.SerializerMethodField()
    predictions = serializers.SerializerMethodField()

    class Meta:
        model = Detection
        fields = ["data", "annotations", "predictions"]

    def get_data(self, obj):
        # public_url = obj.deployment.data_source.public_url(obj.path)

        return {
            "image": obj.public_url(),
            "ami_id": obj.pk,
            "timestamp": obj.timestamp,
            "deployment": (obj.source_image.deployment.name if obj.source_image.deployment else None),
            "deployment_id": (obj.source_image.deployment.pk if obj.source_image.deployment else None),
            "occurrence_id": (obj.occurrence.pk if obj.occurrence else None),
            "project": (
                obj.source_image.deployment.project.name
                if obj.source_image.deployment and obj.source_image.deployment.project
                else None
            ),
            "project_id": (
                obj.source_image.deployment.project.pk
                if obj.source_image.deployment and obj.source_image.deployment.project
                else None
            ),
            "source_image": obj.source_image.url(),
            "source_image_id": obj.source_image.pk,
        }

    def get_annotations(self, obj):
        return [
            # {
            #     "result": [
            #         {
            #             "type": "choices",
            #             "value": {
            #                 "choices": [
            #                     "Moth",  # these become the selected choice!
            #                     "Non-Moth",
            #                 ]
            #             },
            #             "choice": "single",
            #             "to_name": "image",
            #             "from_name": "choice",
            #         }
            #     ],
            # }
        ]

    def get_predictions(self, obj):
        # @TODO implement if necessary, make optional by URL param
        return []


class LabelStudioOccurrenceSerializer(serializers.ModelSerializer):
    """
    Serialize occurrences for manual annotation of objects of interest in Label Studio.

    Manually specifies the json output to match the Label Studio task format.
    https://labelstud.io/guide/tasks.html
    """

    data = serializers.SerializerMethodField()  # type: ignore
    annotations = serializers.SerializerMethodField()
    predictions = serializers.SerializerMethodField()

    class Meta:
        model = Occurrence
        fields = ["data", "annotations", "predictions"]

    def get_data(self, obj):
        best_detection: Detection = obj.best_detection()
        first_appearance: SourceImage = obj.first_appearance()
        deployment_name = obj.deployment.name if obj.deployment else ""
        project_name = obj.deployment.project.name if obj.deployment and obj.deployment.project else ""
        return {
            "image": best_detection.url(),
            "ami_id": obj.pk,
            "url": obj.url(),
            "context_url": obj.context_url(),
            "deployment": (obj.deployment.name if obj.deployment else None),
            "deployment_id": (obj.deployment.pk if obj.deployment else None),
            "project": (obj.deployment.project.name if obj.deployment and obj.deployment.project else None),
            "project_id": (obj.deployment.project.pk if obj.deployment and obj.deployment.project else None),
            "event": (obj.event.day() if obj.event else None),
            "source_image": best_detection.url(),
            "source_image_id": best_detection.pk,
            "details_link": f"<a href='{obj.url()}' target='_blank'>View Details</a>",
            "context_link": f"<a href='{obj.context_url()}' target='_blank'>View Context</a>",
            "details_url": obj.url(),
            "table": {
                "Location": f"{project_name} / {deployment_name}",
                "Date": (obj.event.day().strftime("%B %m, %Y") if obj.event else None),
                "First Appearance": first_appearance.timestamp.strftime("%I:%M %p")
                if first_appearance.timestamp
                else None,
            },
        }

    def get_annotations(self, obj):
        return []

    def get_predictions(self, obj):
        # @TODO implement if necessary, make optional by URL param
        return []
>>>>>>> 14682519
<|MERGE_RESOLUTION|>--- conflicted
+++ resolved
@@ -861,186 +861,4 @@
             "link_class",
             "published",
             "updated_at",
-<<<<<<< HEAD
-        ]
-=======
-        ]
-
-
-class LabelStudioBatchSerializer(serializers.ModelSerializer):
-    url = serializers.SerializerMethodField()
-
-    class Meta:
-        model = SourceImage
-        fields = ["url"]
-
-    def get_url(self, obj):
-        # return f"https://example.com/label-studio/captures/{obj.pk}/"
-        url = reverse_with_params(
-            "api:labelstudio-captures-detail",
-            request=self.context.get("request"),
-            args=[obj.pk],
-        )
-        url = add_format_to_url(url, "json")
-        return url
-
-
-class LabelStudioSourceImageSerializer(serializers.ModelSerializer):
-    """
-    Serialize source images for manual annotation of detected objects in Label Studio.
-
-    Manually specifies the json output to match the Label Studio task format.
-    https://labelstud.io/guide/tasks.html#Example-JSON-format
-    """
-
-    data = serializers.SerializerMethodField()  # type: ignore
-    annotations = serializers.SerializerMethodField()
-    predictions = serializers.SerializerMethodField()
-
-    class Meta:
-        model = SourceImage
-        fields = ["data", "annotations", "predictions"]
-
-    def get_data(self, obj):
-        deployment_name = obj.deployment.name if obj.deployment else ""
-        project_name = obj.deployment.project.name if obj.deployment and obj.deployment.project else ""
-        # public_url = obj.deployment.data_source.public_url(obj.path)
-        return {
-            "image": obj.public_url(),
-            "ami_id": obj.pk,
-            "timestamp": obj.timestamp,
-            "event": obj.event.date_label() if obj.event else None,
-            "event_id": obj.event.pk if obj.event else None,
-            "deployment": (obj.deployment.name if obj.deployment else None),
-            "deployment_id": (obj.deployment.pk if obj.deployment else None),
-            "project": (obj.deployment.project.name if obj.deployment and obj.deployment.project else None),
-            "project_id": (obj.deployment.project.pk if obj.deployment and obj.deployment.project else None),
-            "location": f"{project_name} / {deployment_name}",
-        }
-
-    def get_annotations(self, obj):
-        # @TODO implement if necessary, make optional by URL param
-        return []
-
-    def get_predictions(self, obj):
-        # @TODO implement if necessary, make optional by URL param
-        return []
-
-
-class LabelStudioDetectionSerializer(serializers.ModelSerializer):
-    """
-    Serialize detections for manual annotation of objects of interest in Label Studio.
-
-    Manually specifies the json output to match the Label Studio task format.
-    https://labelstud.io/guide/tasks.html
-    """
-
-    data = serializers.SerializerMethodField()  # type: ignore
-    annotations = serializers.SerializerMethodField()
-    predictions = serializers.SerializerMethodField()
-
-    class Meta:
-        model = Detection
-        fields = ["data", "annotations", "predictions"]
-
-    def get_data(self, obj):
-        # public_url = obj.deployment.data_source.public_url(obj.path)
-
-        return {
-            "image": obj.public_url(),
-            "ami_id": obj.pk,
-            "timestamp": obj.timestamp,
-            "deployment": (obj.source_image.deployment.name if obj.source_image.deployment else None),
-            "deployment_id": (obj.source_image.deployment.pk if obj.source_image.deployment else None),
-            "occurrence_id": (obj.occurrence.pk if obj.occurrence else None),
-            "project": (
-                obj.source_image.deployment.project.name
-                if obj.source_image.deployment and obj.source_image.deployment.project
-                else None
-            ),
-            "project_id": (
-                obj.source_image.deployment.project.pk
-                if obj.source_image.deployment and obj.source_image.deployment.project
-                else None
-            ),
-            "source_image": obj.source_image.url(),
-            "source_image_id": obj.source_image.pk,
-        }
-
-    def get_annotations(self, obj):
-        return [
-            # {
-            #     "result": [
-            #         {
-            #             "type": "choices",
-            #             "value": {
-            #                 "choices": [
-            #                     "Moth",  # these become the selected choice!
-            #                     "Non-Moth",
-            #                 ]
-            #             },
-            #             "choice": "single",
-            #             "to_name": "image",
-            #             "from_name": "choice",
-            #         }
-            #     ],
-            # }
-        ]
-
-    def get_predictions(self, obj):
-        # @TODO implement if necessary, make optional by URL param
-        return []
-
-
-class LabelStudioOccurrenceSerializer(serializers.ModelSerializer):
-    """
-    Serialize occurrences for manual annotation of objects of interest in Label Studio.
-
-    Manually specifies the json output to match the Label Studio task format.
-    https://labelstud.io/guide/tasks.html
-    """
-
-    data = serializers.SerializerMethodField()  # type: ignore
-    annotations = serializers.SerializerMethodField()
-    predictions = serializers.SerializerMethodField()
-
-    class Meta:
-        model = Occurrence
-        fields = ["data", "annotations", "predictions"]
-
-    def get_data(self, obj):
-        best_detection: Detection = obj.best_detection()
-        first_appearance: SourceImage = obj.first_appearance()
-        deployment_name = obj.deployment.name if obj.deployment else ""
-        project_name = obj.deployment.project.name if obj.deployment and obj.deployment.project else ""
-        return {
-            "image": best_detection.url(),
-            "ami_id": obj.pk,
-            "url": obj.url(),
-            "context_url": obj.context_url(),
-            "deployment": (obj.deployment.name if obj.deployment else None),
-            "deployment_id": (obj.deployment.pk if obj.deployment else None),
-            "project": (obj.deployment.project.name if obj.deployment and obj.deployment.project else None),
-            "project_id": (obj.deployment.project.pk if obj.deployment and obj.deployment.project else None),
-            "event": (obj.event.day() if obj.event else None),
-            "source_image": best_detection.url(),
-            "source_image_id": best_detection.pk,
-            "details_link": f"<a href='{obj.url()}' target='_blank'>View Details</a>",
-            "context_link": f"<a href='{obj.context_url()}' target='_blank'>View Context</a>",
-            "details_url": obj.url(),
-            "table": {
-                "Location": f"{project_name} / {deployment_name}",
-                "Date": (obj.event.day().strftime("%B %m, %Y") if obj.event else None),
-                "First Appearance": first_appearance.timestamp.strftime("%I:%M %p")
-                if first_appearance.timestamp
-                else None,
-            },
-        }
-
-    def get_annotations(self, obj):
-        return []
-
-    def get_predictions(self, obj):
-        # @TODO implement if necessary, make optional by URL param
-        return []
->>>>>>> 14682519
+        ]