--- conflicted
+++ resolved
@@ -413,7 +413,32 @@
     #     return response
 
 
-<<<<<<< HEAD
+class PageViewSet(DefaultViewSet):
+    """
+    API endpoint that allows pages to be viewed or edited.
+    """
+
+    queryset = Page.objects.all()
+    serializer_class = PageSerializer
+    lookup_field = "slug"
+    filterset_fields = ["project", "nav_level", "link_class", "published"]
+    ordering_fields = [
+        "nav_level",
+        "nav_order",
+        "created_at",
+        "updated_at",
+    ]
+
+    def get_serializer_class(self):
+        """
+        Return different serializers for list and detail views.
+        """
+        if self.action == "list":
+            return PageListSerializer
+        else:
+            return PageSerializer
+
+
 class LabelStudioSourceImageViewSet(DefaultReadOnlyViewSet):
     """
     Endpoint for importing data to annotate in Label Studio.
@@ -489,30 +514,4 @@
         # from ami.labelstudio.hooks import update_project_after_save
         project = request.data["project"]
         # update_project_after_save(project=project, request=request)
-        return Response({"action": "update_project", "data": project})
-=======
-class PageViewSet(DefaultViewSet):
-    """
-    API endpoint that allows pages to be viewed or edited.
-    """
-
-    queryset = Page.objects.all()
-    serializer_class = PageSerializer
-    lookup_field = "slug"
-    filterset_fields = ["project", "nav_level", "link_class", "published"]
-    ordering_fields = [
-        "nav_level",
-        "nav_order",
-        "created_at",
-        "updated_at",
-    ]
-
-    def get_serializer_class(self):
-        """
-        Return different serializers for list and detail views.
-        """
-        if self.action == "list":
-            return PageListSerializer
-        else:
-            return PageSerializer
->>>>>>> cf880f21
+        return Response({"action": "update_project", "data": project})